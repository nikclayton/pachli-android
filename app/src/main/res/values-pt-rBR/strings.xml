--- conflicted
+++ resolved
@@ -472,11 +472,7 @@
     <string name="action_edit">Editar</string>
     <string name="action_access_scheduled_toot">Toots agendados</string>
     <string name="action_schedule_toot">Agendar toot</string>
-<<<<<<< HEAD
-    <string name="action_reset_schedule">X</string>
-=======
     <string name="action_reset_schedule">Redefinir</string>
->>>>>>> f0bd6ee6
     <string name="hint_configure_scheduled_toot">Toque aqui para agendar</string>
     <string name="post_lookup_error_format">Erro ao pesquisar %s</string>
 
