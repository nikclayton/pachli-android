--- conflicted
+++ resolved
@@ -122,6 +122,7 @@
     </string>
     <string name="dialog_title_finishing_media_upload">Finishing Media Upload</string>
     <string name="dialog_message_uploading_media">Uploading…</string>
+    <string name="dialog_download_image">Download</string>
 
     <string name="visibility_public">Everyone can view</string>
     <string name="visibility_unlisted">Everyone can view, but not on public timelines</string>
@@ -151,12 +152,7 @@
     <string name="notification_summary_small">%1$s and %2$s</string>
     <string name="notification_title_summary">%d new interactions</string>
 
-<<<<<<< HEAD
     <string name="description_account_locked">Locked Account</string>
     <string name="status_share_content">Share content of toot</string>
     <string name="status_share_link">Share link to toot</string>
-
-=======
-    <string name="dialog_download_image">Download</string>
->>>>>>> e02eb76a
 </resources>