--- conflicted
+++ resolved
@@ -1,9 +1,5 @@
 <resources>
-<<<<<<< HEAD
-    <style name="AppDialogActivityTheme" parent="@style/DefaultTheme">
-=======
     <style name="AppDialogActivityTheme" parent="@style/Theme.Pachli">
->>>>>>> ccb8ec06
         <item name="android:windowFrame">@null</item>
         <item name="android:windowBackground">@drawable/background_dialog_activity</item>
         <item name="android:windowIsFloating">true</item>
@@ -15,11 +11,7 @@
         <item name="android:windowMinWidthMinor">80%</item>
     </style>
 
-<<<<<<< HEAD
-    <style name="AppDialogActivityBlackTheme" parent="@style/AppBlackTheme">
-=======
     <style name="AppDialogActivityBlackTheme" parent="@style/Theme.Pachli.Black">
->>>>>>> ccb8ec06
         <item name="android:windowFrame">@null</item>
         <item name="android:windowBackground">@drawable/background_dialog_activity</item>
         <item name="android:windowIsFloating">true</item>
