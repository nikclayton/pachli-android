<?xml version="1.0" encoding="utf-8"?>
<androidx.coordinatorlayout.widget.CoordinatorLayout xmlns:android="http://schemas.android.com/apk/res/android"
    xmlns:app="http://schemas.android.com/apk/res-auto"
    xmlns:tools="http://schemas.android.com/tools"
    android:id="@+id/activityCompose"
    android:layout_width="match_parent"
    android:layout_height="match_parent">

    <com.google.android.material.appbar.MaterialToolbar
        android:id="@+id/toolbar"
        android:layout_width="match_parent"
        android:layout_height="wrap_content"
        android:layout_marginBottom="8dp"
        android:background="@android:color/transparent">

        <ImageView
            android:id="@+id/composeAvatar"
            android:layout_width="?attr/actionBarSize"
            android:layout_height="?attr/actionBarSize"
            android:layout_gravity="end"
            android:padding="8dp"
            tools:ignore="ContentDescription" />

        <Spinner
            android:id="@+id/composePostLanguageButton"
            style="@style/AppImageButton"
            android:layout_width="52dp"
            android:layout_height="wrap_content"
            android:layout_gravity="end"
            android:padding="0dp"
            android:contentDescription="@string/description_post_language"
            android:textColor="?android:attr/textColorTertiary"
            android:textSize="?attr/status_text_large"
            android:textStyle="bold"
            app:tooltipText="@string/description_post_language" />

        <androidx.appcompat.widget.AppCompatButton
            android:id="@+id/atButton"
            style="@style/AppImageButton"
            android:layout_width="40dp"
            android:layout_height="wrap_content"
            android:layout_gravity="end"
            android:padding="8dp"
            android:text="@string/at_symbol"
            android:textColor="?android:textColorTertiary"
            android:textSize="?attr/status_text_large"
            android:textStyle="bold" />

        <androidx.appcompat.widget.AppCompatButton
            android:id="@+id/hashButton"
            style="@style/AppImageButton"
            android:layout_width="40dp"
            android:layout_height="wrap_content"
            android:layout_gravity="end"
            android:padding="8dp"
            android:text="@string/hash_symbol"
            android:textColor="?android:textColorTertiary"
            android:textSize="?attr/status_text_large"
            android:textStyle="bold" />

    </com.google.android.material.appbar.MaterialToolbar>

    <androidx.core.widget.NestedScrollView
        android:id="@+id/composeMainScrollView"
        android:layout_width="match_parent"
        android:layout_height="@dimen/compose_activity_scrollview_height"
        android:layout_marginTop="?attr/actionBarSize"
        android:layout_marginBottom="52dp">

        <!-- Modified from item_status_detailed.xml -->
        <androidx.constraintlayout.widget.ConstraintLayout
            android:id="@+id/status_container"
            android:layout_width="match_parent"
            android:layout_height="wrap_content"
            android:layout_marginStart="14dp"
            android:layout_marginEnd="8dp"
            >

            <com.google.android.material.progressindicator.LinearProgressIndicator
                android:id="@+id/replyProgressIndicator"
                android:layout_width="match_parent"
                android:layout_height="wrap_content"
                app:layout_constraintTop_toTopOf="parent"
                android:visibility="gone"
                android:indeterminate="true"
                android:contentDescription="" />

            <LinearLayout
                android:id="@+id/replyLoadingError"
                android:layout_width="match_parent"
                android:layout_height="wrap_content"
                android:background="?colorErrorContainer"
                android:padding="8dp"
                android:visibility="gone"
                app:layout_constraintEnd_toEndOf="parent"
                app:layout_constraintStart_toStartOf="parent"
                app:layout_constraintTop_toTopOf="parent"
                android:orientation="horizontal">

                <TextView
                    android:id="@+id/replyLoadingErrorMessage"
                    android:layout_width="0dp"
                    android:layout_height="wrap_content"
                    android:layout_weight="1"
                    android:textColor="?colorOnErrorContainer"
                    android:textIsSelectable="true"
                    android:textSize="?attr/status_text_medium"
                    tools:text="An error message"
                    tools:visibility="visible" />

                <Button
                    android:id="@+id/replyLoadingErrorRetry"
                    style="@style/AppButton.Outlined"
                    android:layout_width="wrap_content"
                    android:layout_height="wrap_content"
                    android:layout_gravity="center"
                    android:text="@string/action_retry"/>
            </LinearLayout>

            <ImageView
                android:id="@+id/status_avatar"
                android:layout_width="48dp"
                android:layout_height="48dp"
                android:layout_marginTop="14dp"
                android:layout_marginEnd="14dp"
                android:contentDescription="@string/action_view_profile"
                android:importantForAccessibility="no"
                android:scaleType="centerCrop"
                app:layout_constraintStart_toStartOf="parent"
                app:layout_constraintTop_toTopOf="parent"
                tools:src="@drawable/avatar_default" />

            <ImageView
                android:id="@+id/status_avatar_inset"
                android:layout_width="24dp"
                android:layout_height="24dp"
                android:contentDescription="@null"
                android:importantForAccessibility="no"
                android:visibility="gone"
                app:layout_constraintBottom_toBottomOf="@id/status_avatar"
                app:layout_constraintEnd_toEndOf="@id/status_avatar"
                tools:src="#000"
                tools:visibility="visible" />

            <TextView
                android:id="@+id/status_display_name"
                android:layout_width="wrap_content"
                android:layout_height="wrap_content"
                android:layout_marginStart="14dp"
                android:layout_marginTop="10dp"
                android:ellipsize="end"
                android:importantForAccessibility="no"
                android:maxLines="1"
                android:textColor="?android:textColorPrimary"
                android:textSize="?attr/status_text_medium"
                android:textStyle="normal|bold"
                app:layout_constrainedWidth="true"
                app:layout_constraintBottom_toTopOf="@id/status_username"
                app:layout_constraintEnd_toEndOf="parent"
                app:layout_constraintHorizontal_bias="0"
                app:layout_constraintRight_toRightOf="parent"
                app:layout_constraintStart_toEndOf="@id/status_avatar"
                app:layout_constraintTop_toTopOf="parent"
                app:layout_constraintVertical_chainStyle="packed"
                tools:ignore="SelectableText"
                tools:text="Display Name" />

            <TextView
                android:id="@+id/status_username"
                android:layout_width="wrap_content"
                android:layout_height="wrap_content"
                android:layout_marginStart="14dp"
                android:layout_marginTop="4dp"
                android:ellipsize="end"
                android:importantForAccessibility="no"
                android:maxLines="1"
                android:textColor="?android:textColorSecondary"
                android:textSize="?attr/status_text_medium"
                app:layout_constrainedWidth="true"
                app:layout_constraintBottom_toBottomOf="@id/status_avatar"
                app:layout_constraintEnd_toEndOf="parent"
                app:layout_constraintHorizontal_bias="0"
                app:layout_constraintStart_toEndOf="@id/status_avatar"
                app:layout_constraintTop_toBottomOf="@id/status_display_name"
                tools:ignore="SelectableText"
                tools:text="\@ConnyDuck\@mastodon.social" />

            <app.pachli.core.ui.ClickableSpanTextView
                android:id="@+id/status_content_warning_description"
                android:layout_width="0dp"
                android:layout_height="wrap_content"
                android:layout_marginTop="8dp"
                android:hyphenationFrequency="full"
                android:importantForAccessibility="no"
                android:lineSpacingMultiplier="1.1"
                android:textColor="?android:textColorPrimary"
                android:textIsSelectable="true"
                android:textSize="?attr/status_text_medium"
                app:layout_constraintEnd_toEndOf="parent"
                app:layout_constraintStart_toStartOf="parent"
                app:layout_constraintTop_toBottomOf="@id/status_avatar"
                tools:text="CW this is a long long long long long long long long content warning" />

            <TextView
                android:id="@+id/status_content"
                android:layout_width="0dp"
                android:layout_height="wrap_content"
                android:layout_marginTop="8dp"
                android:layout_marginBottom="4dp"
                android:focusable="true"
                android:hyphenationFrequency="full"
                android:importantForAccessibility="no"
                android:lineSpacingMultiplier="1.1"
                android:textColor="?android:textColorPrimary"
                android:textIsSelectable="true"
                android:textSize="?attr/status_text_medium"
                app:layout_constraintEnd_toEndOf="parent"
                app:layout_constraintStart_toStartOf="parent"
                app:layout_constraintTop_toBottomOf="@+id/status_content_warning_description"
                tools:text="Status content. Can be pretty long. " />

            <com.google.android.material.divider.MaterialDivider
                android:id="@+id/reply_divider"
                android:layout_width="match_parent"
                android:layout_height="wrap_content"
                android:layout_marginTop="8dp"
                android:layout_marginBottom="8dp"
                app:layout_constraintTop_toBottomOf="@id/status_content"
                app:layout_constraintBottom_toTopOf="@id/composeUsernameView"
                android:importantForAccessibility="no"
                android:paddingStart="16dp"
                android:paddingEnd="16dp" />

            <androidx.constraintlayout.widget.Barrier
                android:id="@+id/replyBarrier"
                android:layout_width="wrap_content"
                android:layout_height="wrap_content"
                app:barrierDirection="bottom"
                app:constraint_referenced_ids="reply_divider,replyLoadingError" />

            <TextView
                android:id="@+id/composeUsernameView"
                android:layout_width="match_parent"
                android:layout_height="wrap_content"
                android:layout_marginTop="8dp"
                android:layout_marginBottom="8dp"
                app:layout_constraintTop_toBottomOf="@id/replyBarrier"
                android:textSize="?attr/status_text_medium"
                android:textStyle="bold"
                android:visibility="gone"
                tools:text="Posting as @username@domain"
                tools:visibility="visible" />

            <LinearLayout
                android:id="@+id/composeContentWarningBar"
                android:layout_width="match_parent"
                android:layout_height="wrap_content"
                android:orientation="vertical"
                app:layout_constraintTop_toBottomOf="@id/composeUsernameView"
                android:visibility="gone">

                <androidx.emoji2.widget.EmojiEditText
                    android:id="@+id/composeContentWarningField"
                    android:layout_width="match_parent"
                    android:layout_height="wrap_content"
                    android:layout_marginTop="8dp"
                    android:background="@android:color/transparent"
                    android:hint="@string/hint_content_warning"
                    android:inputType="text|textCapSentences"
                    android:lineSpacingMultiplier="1.1"
                    android:maxLines="1"
                    android:textSize="?attr/status_text_medium" />

                <View
                    android:layout_width="match_parent"
                    android:layout_height="1dp"
                    android:layout_marginTop="8dp"
                    android:background="?android:attr/listDivider" />
            </LinearLayout>

            <app.pachli.components.compose.view.EditTextTyped
                android:id="@+id/composeEditField"
                android:layout_width="match_parent"
                android:layout_height="wrap_content"
                app:layout_constraintTop_toBottomOf="@id/composeContentWarningBar"
                app:layout_constraintStart_toStartOf="parent"
                android:background="@null"
                android:completionThreshold="2"
                android:dropDownWidth="wrap_content"
                android:hint="@string/hint_compose"
                android:inputType="text|textMultiLine|textCapSentences"
                android:minLines="3"
                android:gravity="top"
                android:lineSpacingMultiplier="1.1"
                android:paddingTop="8dp"
                android:paddingBottom="8dp"
                android:textColorHint="?android:attr/textColorTertiary"
                android:textSize="?attr/status_text_large" />

            <androidx.recyclerview.widget.RecyclerView
                android:id="@+id/composeMediaPreviewBar"
                android:layout_width="match_parent"
                android:layout_height="wrap_content"
                app:layout_constraintTop_toBottomOf="@id/composeEditField"
                android:scrollbars="none"
                android:visibility="gone" />

            <app.pachli.components.compose.view.PollPreviewView
                android:id="@+id/pollPreview"
                android:layout_width="wrap_content"
                android:layout_height="wrap_content"
                android:layout_marginTop="@dimen/compose_media_preview_margin"
                app:layout_constraintTop_toBottomOf="@id/composeMediaPreviewBar"
                app:layout_constraintStart_toStartOf="parent"
                android:minWidth="@dimen/poll_preview_min_width"
                android:visibility="gone"
                tools:visibility="visible" />
        </androidx.constraintlayout.widget.ConstraintLayout>
    </androidx.core.widget.NestedScrollView>

    <LinearLayout
        android:id="@+id/addMediaBottomSheet"
        android:layout_width="match_parent"
        android:layout_height="wrap_content"
        android:background="?attr/colorSurface"
        android:elevation="12dp"
        android:orientation="vertical"
        android:paddingStart="24dp"
        android:paddingTop="8dp"
        android:paddingEnd="16dp"
        android:paddingBottom="52dp"
        app:behavior_hideable="true"
        app:behavior_peekHeight="0dp"
        app:layout_behavior="com.google.android.material.bottomsheet.BottomSheetBehavior">

        <TextView
            android:id="@+id/actionPhotoTake"
            android:layout_width="match_parent"
            android:layout_height="wrap_content"
            android:gravity="center_vertical"
            android:minHeight="48dp"
            android:drawablePadding="8dp"
            android:text="@string/action_photo_take"
            android:textColor="?android:textColorTertiary" />

        <TextView
            android:id="@+id/action_add_media"
            android:layout_width="match_parent"
            android:layout_height="wrap_content"
            android:gravity="center_vertical"
            android:minHeight="48dp"
            android:drawablePadding="8dp"
            android:text="@string/action_add_media"
            android:textColor="?android:textColorTertiary" />

        <TextView
            android:id="@+id/addPollTextActionTextView"
            android:layout_width="match_parent"
            android:layout_height="wrap_content"
            android:gravity="center_vertical"
            android:minHeight="48dp"
            android:drawablePadding="8dp"
            android:text="@string/action_add_poll"
            android:textColor="?android:textColorTertiary" />
    </LinearLayout>

    <app.pachli.view.EmojiPicker
        android:id="@+id/emojiView"
        android:layout_width="match_parent"
        android:layout_height="wrap_content"
        android:background="?attr/colorSurface"
        android:elevation="12dp"
        android:paddingStart="16dp"
        android:paddingTop="8dp"
        android:paddingEnd="16dp"
        android:paddingBottom="60dp"
        app:behavior_hideable="true"
        app:behavior_peekHeight="0dp"
        app:layout_behavior="com.google.android.material.bottomsheet.BottomSheetBehavior" />

    <app.pachli.components.compose.view.ComposeVisibilityView
        android:id="@+id/composeOptionsBottomSheet"
        android:layout_width="match_parent"
        android:layout_height="wrap_content"
        android:background="?attr/colorSurface"
        android:elevation="12dp"
        android:paddingStart="24dp"
        android:paddingTop="12dp"
        android:paddingEnd="24dp"
        android:paddingBottom="60dp"
        app:behavior_hideable="true"
        app:behavior_peekHeight="0dp"
        app:layout_behavior="com.google.android.material.bottomsheet.BottomSheetBehavior" />

    <app.pachli.components.compose.view.ComposeScheduleView
        android:id="@+id/composeScheduleView"
        android:layout_width="match_parent"
        android:layout_height="wrap_content"
        android:background="?attr/colorSurface"
        android:elevation="12dp"
        android:paddingStart="16dp"
        android:paddingTop="8dp"
        android:paddingEnd="16dp"
        android:paddingBottom="52dp"
        app:behavior_hideable="true"
        app:behavior_peekHeight="0dp"
        app:layout_behavior="com.google.android.material.bottomsheet.BottomSheetBehavior" />

    <LinearLayout
        android:id="@+id/composeBottomBar"
        android:layout_width="match_parent"
        android:layout_height="wrap_content"
        android:layout_gravity="bottom"
        android:animateLayoutChanges="true"
        android:background="?attr/colorSurface"
        android:elevation="12dp"
        android:gravity="center_vertical"
        android:paddingStart="8dp"
        android:paddingTop="4dp"
        android:paddingEnd="8dp"
        android:paddingBottom="4dp">

        <ImageButton
<<<<<<< HEAD
            android:id="@+id/composeAddAttachmentButton"
=======
            android:id="@+id/compose_add_attachment_button"
>>>>>>> 78bb867b
            style="@style/AppImageButton"
            android:layout_width="36dp"
            android:layout_height="36dp"
            android:layout_marginEnd="4dp"
            android:contentDescription="@string/action_add_media"
            android:padding="4dp"
            app:srcCompat="@drawable/ic_attach_file_24dp"
            app:tooltipText="@string/action_add_media" />

        <ImageButton
            android:id="@+id/compose_change_visibility_button"
            style="@style/AppImageButton"
            android:layout_width="36dp"
            android:layout_height="36dp"
            android:layout_marginEnd="4dp"
            android:contentDescription="@string/action_toggle_visibility"
            android:padding="4dp"
            app:tint="?attr/colorPrimary"
            app:tooltipText="@string/action_toggle_visibility"
            tools:src="@drawable/ic_public_24dp" />

        <ImageButton
            android:id="@+id/compose_mark_sensitive_button"
            style="@style/AppImageButton"
            android:layout_width="36dp"
            android:layout_height="36dp"
            android:layout_marginEnd="4dp"
            android:contentDescription="@string/action_hide_media"
            android:padding="4dp"
            app:tooltipText="@string/action_hide_media"
            tools:src="@drawable/ic_eye_24dp" />

        <ImageButton
            android:id="@+id/composeContentWarningButton"
            style="@style/AppImageButton"
            android:layout_width="36dp"
            android:layout_height="36dp"
            android:layout_marginEnd="4dp"
            android:contentDescription="@string/action_content_warning"
            android:padding="4dp"
            app:srcCompat="@drawable/ic_cw_24dp"
            app:tooltipText="@string/action_content_warning" />

        <ImageButton
            android:id="@+id/composeEmojiButton"
            style="@style/AppImageButton"
            android:layout_width="36dp"
            android:layout_height="36dp"
            android:layout_marginEnd="4dp"
            android:contentDescription="@string/action_emoji_keyboard"
            android:padding="4dp"
            app:srcCompat="@drawable/ic_emoji_24dp"
            app:tooltipText="@string/action_emoji_keyboard" />

        <ImageButton
            android:id="@+id/composeScheduleButton"
            style="@style/AppImageButton"
            android:layout_width="36dp"
            android:layout_height="36dp"
            android:layout_marginEnd="4dp"
            android:contentDescription="@string/action_schedule_post"
            android:padding="4dp"
            app:srcCompat="@drawable/ic_access_time"
            app:tooltipText="@string/action_schedule_post" />

        <Space
            android:layout_width="0dp"
            android:layout_height="wrap_content"
            android:layout_weight="1" />

        <TextView
            android:id="@+id/composeCharactersLeftView"
            android:layout_width="wrap_content"
            android:layout_height="wrap_content"
            android:textColor="?android:textColorTertiary"
            android:textSize="?attr/status_text_medium"
            android:textStyle="bold"
            tools:text="500" />

        <app.pachli.components.compose.view.TootButton
            android:id="@+id/composeTootButton"
            style="@style/AppButton"
            android:layout_width="@dimen/toot_button_width"
            android:layout_height="wrap_content"
            android:layout_marginStart="10dp"
            android:textSize="?attr/status_text_medium" />

    </LinearLayout>

</androidx.coordinatorlayout.widget.CoordinatorLayout><|MERGE_RESOLUTION|>--- conflicted
+++ resolved
@@ -421,11 +421,7 @@
         android:paddingBottom="4dp">
 
         <ImageButton
-<<<<<<< HEAD
-            android:id="@+id/composeAddAttachmentButton"
-=======
             android:id="@+id/compose_add_attachment_button"
->>>>>>> 78bb867b
             style="@style/AppImageButton"
             android:layout_width="36dp"
             android:layout_height="36dp"
