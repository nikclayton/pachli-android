--- conflicted
+++ resolved
@@ -70,12 +70,8 @@
             android:checkable="false"
             android:text="@string/add_hashtag_title"
             app:chipIcon="@drawable/ic_plus_24dp"
-<<<<<<< HEAD
-            app:chipSurfaceColor="?colorPrimary" />
-=======
             app:chipSurfaceColor="?colorPrimary"
             android:textColor="?colorOnPrimary" />
->>>>>>> ccb8ec06
 
     </com.google.android.material.chip.ChipGroup>
 
