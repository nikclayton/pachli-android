<resources>

    <string name="error_generic">Une erreur s’est produite.</string>
<<<<<<< HEAD
    <string name="error_empty">Ce champ ne peut être vide.</string>
    <string name="error_invalid_domain">Le domaine est invalide.</string>
    <string name="error_failed_app_registration">Échec d’authentification auprès de l’instance.</string>
=======
    <string name="error_empty">Ce champ ne peut pas être vide</string>
    <string name="error_invalid_domain">Le domaine est invalide</string>
    <string name="error_failed_app_registration">L’application n’a pas pu s’authentifier auprès de l’instance.</string>
>>>>>>> 5fb5efe6
    <string name="error_no_web_browser_found">Impossible de trouver un navigateur web.</string>
    <string name="error_authorization_unknown">Une erreur d’autorisation inconnue s’est produite.</string>
    <string name="error_authorization_denied">Authentification refusée.</string>
    <string name="error_retrieving_oauth_token">Impossible de récupérer le jeton d’authentification.</string>
<<<<<<< HEAD
    <string name="error_compose_character_limit">Votre pouet est trop long !</string>
    <string name="error_media_upload_size">Le fichier doit peser moins de 4 Mo.</string>
    <string name="error_media_upload_type">Ce type de fichier n’est pas accepté.</string>
    <string name="error_media_upload_opening">Le fichier ne peut être ouvert.</string>
    <string name="error_media_upload_permission">Permission requise pour lire ce média.</string>
    <string name="error_media_download_permission">Permission requise pour enregistrer le média.</string>

    <string name="error_media_upload_image_or_video">Un même pouet ne peut contenir à la fois une vidéo et une image.</string>
    <string name="error_media_upload_sending">Échec d’envoi du média.</string>
=======
    <string name="error_compose_character_limit">Votre pouet est trop long !</string>
    <string name="error_media_upload_size">Le fichier doit faire moins de 4Mo.</string>
    <string name="error_media_upload_type">Ce type de fichier n’est pas accepté.</string>
    <string name="error_media_upload_opening">Le fichier ne peut pas être ouvert.</string>
    <string name="error_media_upload_permission">Une permission pour lire ce média est requise pour le mettre en ligne.</string>
    <string name="error_media_download_permission">Permission d’enregistrer le fichier requise.</string>

    <string name="error_media_upload_image_or_video">Impossible de mettre une vidéo et une image sur le même pouet.</string>
    <string name="error_media_upload_sending">Ce média ne peut pas être mis en ligne.</string>
>>>>>>> 5fb5efe6
    <string name="error_report_too_few_statuses">Au moins un pouet a été reporté.</string>

    <string name="title_home">Accueil</string>
    <string name="title_notifications">Notifications</string>
    <string name="title_public_local">Local</string>
    <string name="title_public_federated">Fédéré</string>
    <string name="title_thread">Fil</string>
    <string name="title_tag">#%s</string>
    <string name="title_statuses">Pouets</string>
    <string name="title_follows">Abonnements</string>
    <string name="title_followers">Abonnés</string>
    <string name="title_favourites">Favoris</string>
    <string name="title_blocks">Utilisateurs bloqués</string>

    <string name="status_username_format">\@%s</string>
    <string name="status_boosted_format">%s boosté</string>
    <string name="status_sensitive_media_title">Média sensible</string>
    <string name="status_sensitive_media_directions">Cliquer pour voir</string>
    <string name="status_content_warning_show_more">Voir plus</string>
    <string name="status_content_warning_show_less">Voir moins</string>

    <string name="footer_end_of_statuses">Fin du pouet</string>
    <string name="footer_end_of_notifications">Fin des notifications</string>
    <string name="footer_end_of_accounts">Fin des comptes</string>
    <string name="footer_empty">Il n’y a aucun pouet pour le moment.\nGlissez vers le bas pour actualiser !</string>

    <string name="notification_reblog_format">%s a boosté votre pouet.</string>
    <string name="notification_favourite_format">%s a ajouté votre pouet à ses favoris.</string>
    <string name="notification_follow_format">%s vous suit.</string>

    <string name="report_username_format">Signaler @%s</string>
    <string name="report_comment_hint">Davantage de commentaires ?</string>

    <string name="action_reply">Répondre</string>
    <string name="action_reblog">Booster</string>
    <string name="action_favourite">Favori</string>
    <string name="action_more">Plus</string>
    <string name="action_compose">Répondre</string>
    <string name="action_login">Se connecter à Mastodon</string>
    <string name="action_logout">Déconnexion</string>
    <string name="action_follow">Suivre</string>
    <string name="action_unfollow">Ne plus suivre</string>
    <string name="action_block">Bloquer</string>
    <string name="action_unblock">Débloquer</string>
    <string name="action_report">Signaler</string>
    <string name="action_delete">Supprimer</string>
    <string name="action_send">POUET</string>
    <string name="action_send_public">POUET !</string>
    <string name="action_retry">Réessayer</string>
    <string name="action_mark_sensitive">Définir le média comme sensible.</string>
    <string name="action_hide_text">Masquer le texte par une mise en garde.</string>
    <string name="action_ok">O.K.</string>
    <string name="action_cancel">Annuler</string>
    <string name="action_close">Fermer</string>
    <string name="action_back">Retour</string>
    <string name="action_view_profile">Profil</string>
    <string name="action_view_preferences">Préférences</string>
    <string name="action_view_favourites">Favoris</string>
    <string name="action_view_blocks">Utilisateurs bloqués</string>
    <string name="action_view_thread">Fil</string>
    <string name="action_view_media">Média</string>
    <string name="action_open_in_web">Ouvrir dans votre navigateur</string>
    <string name="action_submit">Envoyer</string>
    <string name="action_photo_pick">Ajouter un média</string>
    <string name="action_photo_take">Prendre une photo</string>
    <string name="action_share">Partager</string>
    <string name="action_mute">Rendre muet</string>
    <string name="action_unmute">Redonner la parole</string>
    <string name="action_mention">Mention</string>
    <string name="toggle_nsfw">NSFW</string>
    <string name="action_compose_options">Options</string>
    <string name="action_open_drawer">Ouvrir le menu</string>
    <string name="action_clear">Nettoyer</string>
    <string name="action_save">Sauvegarder</string>
    <string name="action_edit_profile">Modifier le profil</string>

    <string name="send_status_link_to">Partager l’URL de votre pouet avec…</string>
    <string name="send_status_content_to">Partager le pouet avec…</string>

    <string name="search">Rechercher un compte…</string>

    <string name="confirmation_send">Pouet !</string>
    <string name="confirmation_reported">Envoyé !</string>

    <string name="hint_domain">Quelle instance ?</string>
    <string name="hint_compose">Quoi de neuf ?</string>
    <string name="hint_content_warning">Contenu sensible</string>
    <string name="hint_display_name">Afficher le nom</string>
    <string name="hint_note">Bio</string>

    <string name="label_avatar">Avatar</string>
    <string name="label_header">En-tête</string>

    <string name="link_whats_an_instance">Qu’est-ce qu’une instance ?</string>

<<<<<<< HEAD
    <string name="dialog_whats_an_instance">Indiquer ici l’adresse ou le domaine d’une instance, comme mastodon.social, icosahedron.website, social.tchncs.de,
        <a href="https://github.com/tootsuite/mastodon/blob/master/docs/Using-Mastodon/List-of-Mastodon-instances.md">et bien d’autres encore</a> (en anglais) !
        \n\nSi vous ne disposez d’aucun compte, vous pouvez renseigner le nom de l’instance que vous souhaitez rejoindre et y créer un compte.\n\nUne instance est l’endroit où votre compte est
        stocké, mais vous pouvez facilement suivre des personnes d’autres instances et communiquer avec elles comme si vous étiez sur le même site.
        \n\nPour plus d’informations, consultez <a href="https://mastodon.social/about">mastodon.social</a> (anglais).
=======
    <string name="dialog_whats_an_instance">L’adresse ou le domaine d’une instance peut être entré
         ici, comme mastodon.social, icosahedron.website, social.tchncs.de,
        <a href="https://github.com/tootsuite/mastodon/blob/master/docs/Using-Mastodon/List-of-Mastodon-instances.md">ou autre</a> (en anglais) !
        \n\nSi vous n’avez pas de compte, vous pouvez entrer le nom de l’instance que vous voulez rejoindre et créer un compte ici.\n\nUne instance est l’endroit où votre compte est
        stocké, mais vous pouvez facilement communiquer et suivre d’autres personnes sur d’autres instances bien que vous soyez sur le même site.
        \n\nPlus d’info <a href="https://mastodon.social/about">mastodon.social</a> (anglais).
>>>>>>> 5fb5efe6
    </string>
    <string name="dialog_title_finishing_media_upload">Média mis en ligne avec succès.</string>
    <string name="dialog_message_uploading_media">Mise en ligne…</string>
    <string name="dialog_download_image">Télécharger</string>

    <string name="visibility_public">Public : afficher dans les fils publics.</string>
    <string name="visibility_unlisted">Non listé : ne pas afficher dans les fils publics.</string>
    <string name="visibility_private">Privé : n’afficher que pour les personnes qui vous suivent.</string>
    <string name="visibility_direct">Direct : n’afficher que pour les personnes mentionnées.</string>

    <string name="pref_title_notification_settings">Notifications</string>
    <string name="pref_title_edit_notification_settings">Modifier la notification.</string>
    <string name="pref_title_notifications_enabled">Notifications push.</string>
    <string name="pref_title_notification_alerts">Alertes</string>
    <string name="pref_title_notification_alert_sound">Émettre un son pour notifier.</string>
    <string name="pref_title_notification_alert_vibrate">Vibrer pour notifier.</string>
    <string name="pref_title_notification_alert_light">Notifier avec une LED.</string>
    <string name="pref_title_notification_filters">Me notifier quand…</string>
    <string name="pref_title_notification_filter_mentions">on me mentionne.</string>
    <string name="pref_title_notification_filter_follows">on me suit.</string>
    <string name="pref_title_notification_filter_reblogs">mes pouets sont boostés.</string>
    <string name="pref_title_notification_filter_favourites">mes pouets sont mis en favoris.</string>
    <string name="pref_title_appearance_settings">Apparence</string>
    <string name="pref_title_light_theme">Utiliser le thème clair.</string>
    <string name="pref_title_browser_settings">Navigateur</string>
    <string name="pref_title_custom_tabs">Utiliser le navigateur intégré.</string>
    <string name="pref_title_hide_follow_button">Masquer le bouton de suivi lors du défilement.</string>

    <string name="notification_mention_format">%s a mentionné votre nom.</string>
    <string name="notification_summary_large">%1$s, %2$s, %3$s et %4$d plus</string>
    <string name="notification_summary_medium">%1$s, %2$s, et %3$s</string>
    <string name="notification_summary_small">%1$s et %2$s</string>
    <string name="notification_title_summary">%d nouvelles interactions.</string>

    <string name="description_account_locked">Compte bloqué.</string>
    <string name="status_share_content">Partager le contenu du pouet.</string>
    <string name="status_share_link">Partager le lien du pouet.</string>
</resources><|MERGE_RESOLUTION|>--- conflicted
+++ resolved
@@ -1,40 +1,21 @@
 <resources>
 
     <string name="error_generic">Une erreur s’est produite.</string>
-<<<<<<< HEAD
-    <string name="error_empty">Ce champ ne peut être vide.</string>
+    <string name="error_empty">Ce champ ne peut pas être vide.</string>
     <string name="error_invalid_domain">Le domaine est invalide.</string>
     <string name="error_failed_app_registration">Échec d’authentification auprès de l’instance.</string>
-=======
-    <string name="error_empty">Ce champ ne peut pas être vide</string>
-    <string name="error_invalid_domain">Le domaine est invalide</string>
-    <string name="error_failed_app_registration">L’application n’a pas pu s’authentifier auprès de l’instance.</string>
->>>>>>> 5fb5efe6
     <string name="error_no_web_browser_found">Impossible de trouver un navigateur web.</string>
     <string name="error_authorization_unknown">Une erreur d’autorisation inconnue s’est produite.</string>
     <string name="error_authorization_denied">Authentification refusée.</string>
     <string name="error_retrieving_oauth_token">Impossible de récupérer le jeton d’authentification.</string>
-<<<<<<< HEAD
     <string name="error_compose_character_limit">Votre pouet est trop long !</string>
     <string name="error_media_upload_size">Le fichier doit peser moins de 4 Mo.</string>
     <string name="error_media_upload_type">Ce type de fichier n’est pas accepté.</string>
-    <string name="error_media_upload_opening">Le fichier ne peut être ouvert.</string>
+    <string name="error_media_upload_opening">Le fichier ne peut pas être ouvert.</string>
     <string name="error_media_upload_permission">Permission requise pour lire ce média.</string>
     <string name="error_media_download_permission">Permission requise pour enregistrer le média.</string>
-
     <string name="error_media_upload_image_or_video">Un même pouet ne peut contenir à la fois une vidéo et une image.</string>
     <string name="error_media_upload_sending">Échec d’envoi du média.</string>
-=======
-    <string name="error_compose_character_limit">Votre pouet est trop long !</string>
-    <string name="error_media_upload_size">Le fichier doit faire moins de 4Mo.</string>
-    <string name="error_media_upload_type">Ce type de fichier n’est pas accepté.</string>
-    <string name="error_media_upload_opening">Le fichier ne peut pas être ouvert.</string>
-    <string name="error_media_upload_permission">Une permission pour lire ce média est requise pour le mettre en ligne.</string>
-    <string name="error_media_download_permission">Permission d’enregistrer le fichier requise.</string>
-
-    <string name="error_media_upload_image_or_video">Impossible de mettre une vidéo et une image sur le même pouet.</string>
-    <string name="error_media_upload_sending">Ce média ne peut pas être mis en ligne.</string>
->>>>>>> 5fb5efe6
     <string name="error_report_too_few_statuses">Au moins un pouet a été reporté.</string>
 
     <string name="title_home">Accueil</string>
@@ -130,20 +111,11 @@
 
     <string name="link_whats_an_instance">Qu’est-ce qu’une instance ?</string>
 
-<<<<<<< HEAD
     <string name="dialog_whats_an_instance">Indiquer ici l’adresse ou le domaine d’une instance, comme mastodon.social, icosahedron.website, social.tchncs.de,
         <a href="https://github.com/tootsuite/mastodon/blob/master/docs/Using-Mastodon/List-of-Mastodon-instances.md">et bien d’autres encore</a> (en anglais) !
         \n\nSi vous ne disposez d’aucun compte, vous pouvez renseigner le nom de l’instance que vous souhaitez rejoindre et y créer un compte.\n\nUne instance est l’endroit où votre compte est
         stocké, mais vous pouvez facilement suivre des personnes d’autres instances et communiquer avec elles comme si vous étiez sur le même site.
         \n\nPour plus d’informations, consultez <a href="https://mastodon.social/about">mastodon.social</a> (anglais).
-=======
-    <string name="dialog_whats_an_instance">L’adresse ou le domaine d’une instance peut être entré
-         ici, comme mastodon.social, icosahedron.website, social.tchncs.de,
-        <a href="https://github.com/tootsuite/mastodon/blob/master/docs/Using-Mastodon/List-of-Mastodon-instances.md">ou autre</a> (en anglais) !
-        \n\nSi vous n’avez pas de compte, vous pouvez entrer le nom de l’instance que vous voulez rejoindre et créer un compte ici.\n\nUne instance est l’endroit où votre compte est
-        stocké, mais vous pouvez facilement communiquer et suivre d’autres personnes sur d’autres instances bien que vous soyez sur le même site.
-        \n\nPlus d’info <a href="https://mastodon.social/about">mastodon.social</a> (anglais).
->>>>>>> 5fb5efe6
     </string>
     <string name="dialog_title_finishing_media_upload">Média mis en ligne avec succès.</string>
     <string name="dialog_message_uploading_media">Mise en ligne…</string>
