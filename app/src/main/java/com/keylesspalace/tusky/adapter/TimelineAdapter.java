/* Copyright 2017 Andrew Dawson
 *
 * This file is a part of Tusky.
 *
 * This program is free software; you can redistribute it and/or modify it under the terms of the
 * GNU General Public License as published by the Free Software Foundation; either version 3 of the
 * License, or (at your option) any later version.
 *
 * Tusky is distributed in the hope that it will be useful, but WITHOUT ANY WARRANTY; without even
 * the implied warranty of MERCHANTABILITY or FITNESS FOR A PARTICULAR PURPOSE. See the GNU General
 * Public License for more details.
 *
 * You should have received a copy of the GNU General Public License along with Tusky; if not,
 * see <http://www.gnu.org/licenses>. */

package com.keylesspalace.tusky.adapter;

import android.support.annotation.Nullable;
import android.support.v7.widget.RecyclerView;
import android.view.LayoutInflater;
import android.view.View;
import android.view.ViewGroup;

import com.keylesspalace.tusky.R;
import com.keylesspalace.tusky.interfaces.StatusActionListener;
<<<<<<< HEAD
import com.keylesspalace.tusky.entity.Status;
import com.keylesspalace.tusky.util.ListUtils;
=======
import com.keylesspalace.tusky.viewdata.StatusViewData;
>>>>>>> 90c1a83b

import java.util.ArrayList;
import java.util.List;

public class TimelineAdapter extends RecyclerView.Adapter {
    private static final int VIEW_TYPE_STATUS = 0;
    private static final int VIEW_TYPE_FOOTER = 1;

    private List<StatusViewData> statuses;
    private StatusActionListener statusListener;
    private FooterViewHolder.State footerState;
    private boolean mediaPreviewEnabled;

    public TimelineAdapter(StatusActionListener statusListener) {
        super();
        statuses = new ArrayList<>();
        this.statusListener = statusListener;
        footerState = FooterViewHolder.State.END;
        mediaPreviewEnabled = true;
    }

    @Override
    public RecyclerView.ViewHolder onCreateViewHolder(ViewGroup viewGroup, int viewType) {
        switch (viewType) {
            default:
            case VIEW_TYPE_STATUS: {
                View view = LayoutInflater.from(viewGroup.getContext())
                        .inflate(R.layout.item_status, viewGroup, false);
                return new StatusViewHolder(view);
            }
            case VIEW_TYPE_FOOTER: {
                View view = LayoutInflater.from(viewGroup.getContext())
                        .inflate(R.layout.item_footer, viewGroup, false);
                return new FooterViewHolder(view);
            }
        }
    }

    @Override
    public void onBindViewHolder(RecyclerView.ViewHolder viewHolder, int position) {
        if (position < statuses.size()) {
            StatusViewHolder holder = (StatusViewHolder) viewHolder;
            StatusViewData status = statuses.get(position);
            holder.setupWithStatus(status, statusListener, mediaPreviewEnabled);
        } else {
            FooterViewHolder holder = (FooterViewHolder) viewHolder;
            holder.setState(footerState);
        }
    }

    @Override
    public int getItemCount() {
        return statuses.size() + 1;
    }

    @Override
    public int getItemViewType(int position) {
        if (position == statuses.size()) {
            return VIEW_TYPE_FOOTER;
        } else {
            return VIEW_TYPE_STATUS;
        }
    }

<<<<<<< HEAD
    @Override
    public void removeItem(int position) {
        statuses.remove(position);
        notifyItemRemoved(position);
    }

    @Override
    public void removeAllByAccountId(String accountId) {
        for (int i = 0; i < statuses.size();) {
            Status status = statuses.get(i);
            if (accountId.equals(status.account.id)) {
                statuses.remove(i);
                notifyItemRemoved(i);
            } else {
                i += 1;
            }
        }
    }

    public void update(@Nullable List<Status> newStatuses, @Nullable String fromId,
            @Nullable String uptoId) {
        if (ListUtils.isEmpty(newStatuses)) {
            return;
        }
        if (fromId != null) {
            bottomId = fromId;
        }
        if (uptoId != null) {
            topId = uptoId;
        }
        if (statuses.isEmpty()) {
            statuses = ListUtils.removeDuplicates(newStatuses);
        } else {
            int index = statuses.indexOf(newStatuses.get(newStatuses.size() - 1));
            for (int i = 0; i < index; i++) {
                statuses.remove(0);
            }
            int newIndex = newStatuses.indexOf(statuses.get(0));
            if (newIndex == -1) {
                statuses.addAll(0, newStatuses);
            } else {
                statuses.addAll(0, newStatuses.subList(0, newIndex));
            }
        }
=======
    public void update(@Nullable List<StatusViewData> newStatuses) {
        if (newStatuses == null || newStatuses.isEmpty()) {
            return;
        }
        statuses.clear();
        statuses.addAll(newStatuses);
>>>>>>> 90c1a83b
        notifyDataSetChanged();
    }

    public void addItems(List<StatusViewData> newStatuses) {
        statuses.addAll(newStatuses);
        notifyItemRangeInserted(statuses.size(), newStatuses.size());
    }

    public void changeItem(int position, StatusViewData newData, boolean notifyAdapter) {
        statuses.set(position, newData);
        if (notifyAdapter) notifyDataSetChanged();
    }

    public void clear() {
        statuses.clear();
        notifyDataSetChanged();
    }


    public void setFooterState(FooterViewHolder.State newFooterState) {
        FooterViewHolder.State oldValue = footerState;
        footerState = newFooterState;
        if (footerState != oldValue) {
            notifyItemChanged(statuses.size());
        }
    }

    public void setMediaPreviewEnabled(boolean enabled) {
        mediaPreviewEnabled = enabled;
    }
}<|MERGE_RESOLUTION|>--- conflicted
+++ resolved
@@ -23,12 +23,7 @@
 
 import com.keylesspalace.tusky.R;
 import com.keylesspalace.tusky.interfaces.StatusActionListener;
-<<<<<<< HEAD
-import com.keylesspalace.tusky.entity.Status;
-import com.keylesspalace.tusky.util.ListUtils;
-=======
 import com.keylesspalace.tusky.viewdata.StatusViewData;
->>>>>>> 90c1a83b
 
 import java.util.ArrayList;
 import java.util.List;
@@ -93,59 +88,12 @@
         }
     }
 
-<<<<<<< HEAD
-    @Override
-    public void removeItem(int position) {
-        statuses.remove(position);
-        notifyItemRemoved(position);
-    }
-
-    @Override
-    public void removeAllByAccountId(String accountId) {
-        for (int i = 0; i < statuses.size();) {
-            Status status = statuses.get(i);
-            if (accountId.equals(status.account.id)) {
-                statuses.remove(i);
-                notifyItemRemoved(i);
-            } else {
-                i += 1;
-            }
-        }
-    }
-
-    public void update(@Nullable List<Status> newStatuses, @Nullable String fromId,
-            @Nullable String uptoId) {
-        if (ListUtils.isEmpty(newStatuses)) {
-            return;
-        }
-        if (fromId != null) {
-            bottomId = fromId;
-        }
-        if (uptoId != null) {
-            topId = uptoId;
-        }
-        if (statuses.isEmpty()) {
-            statuses = ListUtils.removeDuplicates(newStatuses);
-        } else {
-            int index = statuses.indexOf(newStatuses.get(newStatuses.size() - 1));
-            for (int i = 0; i < index; i++) {
-                statuses.remove(0);
-            }
-            int newIndex = newStatuses.indexOf(statuses.get(0));
-            if (newIndex == -1) {
-                statuses.addAll(0, newStatuses);
-            } else {
-                statuses.addAll(0, newStatuses.subList(0, newIndex));
-            }
-        }
-=======
     public void update(@Nullable List<StatusViewData> newStatuses) {
         if (newStatuses == null || newStatuses.isEmpty()) {
             return;
         }
         statuses.clear();
         statuses.addAll(newStatuses);
->>>>>>> 90c1a83b
         notifyDataSetChanged();
     }
 
@@ -164,7 +112,6 @@
         notifyDataSetChanged();
     }
 
-
     public void setFooterState(FooterViewHolder.State newFooterState) {
         FooterViewHolder.State oldValue = footerState;
         footerState = newFooterState;
