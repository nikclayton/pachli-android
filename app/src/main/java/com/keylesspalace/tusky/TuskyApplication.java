--- conflicted
+++ resolved
@@ -31,16 +31,12 @@
 import java.security.Security;
 
 public class TuskyApplication extends Application {
-<<<<<<< HEAD
-
+    private static final String TAG = "TuskyApplication"; // logging tag
     private static AppDatabase db;
 
     public static AppDatabase getDB() {
         return db;
     }
-=======
-    private static final String TAG = "TuskyApplication"; // logging tag
->>>>>>> 643206c2
 
     @Override
     public void onCreate() {
@@ -67,10 +63,7 @@
             Picasso.with(this).setLoggingEnabled(true);
         }
 
-<<<<<<< HEAD
-        db = Room.databaseBuilder(getApplicationContext(),
-                AppDatabase.class, "tuskyDB").allowMainThreadQueries().build();
-=======
+   
         /* Install the new provider or, if there's a pre-existing older version, replace the
          * existing version of it. */
         final String providerName = "BC";
@@ -99,6 +92,8 @@
                 }
             }
         }
->>>>>>> 643206c2
+
+        db = Room.databaseBuilder(getApplicationContext(),
+                AppDatabase.class, "tuskyDB").allowMainThreadQueries().build();
     }
 }