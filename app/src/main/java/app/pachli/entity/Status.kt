--- conflicted
+++ resolved
@@ -20,13 +20,10 @@
 import android.graphics.drawable.Drawable
 import android.text.SpannableStringBuilder
 import android.text.style.URLSpan
-<<<<<<< HEAD
-import app.pachli.network.StatusId
-=======
 import android.widget.TextView
 import androidx.appcompat.content.res.AppCompatResources
 import app.pachli.R
->>>>>>> 4992aa9c
+import app.pachli.network.StatusId
 import app.pachli.util.parseAsMastodonHtml
 import com.google.gson.annotations.SerializedName
 import java.util.Date
@@ -69,19 +66,6 @@
     val actionableStatus: Status
         get() = reblog ?: this
 
-<<<<<<< HEAD
-    /** Helpers for Java */
-    fun copyWithFavourited(favourited: Boolean): Status = copy(favourited = favourited)
-    fun copyWithReblogged(reblogged: Boolean): Status = copy(reblogged = reblogged)
-    fun copyWithBookmarked(bookmarked: Boolean): Status = copy(bookmarked = bookmarked)
-    fun copyWithPoll(poll: Poll?): Status = copy(poll = poll)
-    fun copyWithPinned(pinned: Boolean): Status = copy(pinned = pinned)
-
-    @JvmName("getInReplyToStatusId")
-    fun getInReplyToStatusId(): StatusId? = inReplyToId
-
-=======
->>>>>>> 4992aa9c
     enum class Visibility(val num: Int) {
         UNKNOWN(0),
 
