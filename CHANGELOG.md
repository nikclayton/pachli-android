# Pachli changelog

## v1.0

<<<<<<< HEAD
### New features and other improvements

### Significant bug fixes

## v23.0

### New features and other improvements

- **New preference to scale UI text**, [PR#3248](https://github.com/tuskyapp/Tusky/pull/3248) by [@nikclayton](https://mastodon.social/@nikclayton)

### Significant bug fixes

- **Save account information correctly**, [PR#3720](https://github.com/tuskyapp/Tusky/pull/3720) by [@connyduck](https://chaos.social/@ConnyDuck)
  - If you were logged in with multiple accounts it was possible to switch accounts in a way that the UI showed the new account, but database operations were happening using the old account.
- **"pull" notifications on devices running Android versions <= 11**, [PR#3649](https://github.com/tuskyapp/Tusky/pull/3649) by [@nikclayton](https://mastodon.social/@nikclayton)
  - Pull notifications (i.e., not using ntfy.sh) could silently fail on devices running Android 11 and below
- **Work around Android bug where text fields could "forget" they can copy/paste**, [PR#3707](https://github.com/tuskyapp/Tusky/pull/3707) by [@nikclayton](https://mastodon.social/@nikclayton)
- **Viewing "diffs" in edit history will not extend off screen edge**, [PR#3431](https://github.com/tuskyapp/Tusky/pull/3431) by [@nikclayton](https://mastodon.social/@nikclayton)
- **Don't crash if your server has no post edit history**, [PR#3747](https://github.com/tuskyapp/Tusky/pull/3747) by [@nikclayton](https://mastodon.social/@nikclayton)
  - Your Mastodon server might know that a post has been edited, but not know the details of those edits. Trying to view the history of those statuses no longer crashes.
- **Add a "Delete" button when editing a filter**, [PR#3553](https://github.com/tuskyapp/Tusky/pull/3553) by [@Tak](https://mastodon.gamedev.place/@Tak)
- **Show non-square emoji correctly**, [PR#3711](https://github.com/tuskyapp/Tusky/pull/3711) by [@connyduck](https://chaos.social/@ConnyDuck)
- **Potential crash when editing profile fields**, [PR#3808](https://github.com/tuskyapp/Tusky/pull/3808) by [@nikclayton](https://mastodon.social/@nikclayton)
- **Oversized context menu when editing image descriptions**, [PR#3787](https://github.com/tuskyapp/Tusky/pull/3787) by [@connyduck](https://chaos.social/@ConnyDuck)

## v23.0 beta 2

### Significant bug fixes

- **Potential crash when editing profile fields**, [PR#3808](https://github.com/tuskyapp/Tusky/pull/3808) by [@nikclayton](https://mastodon.social/@nikclayton)
- **Oversized context menu when editing image descriptions**, [PR#3787](https://github.com/tuskyapp/Tusky/pull/3787) by [@connyduck](https://chaos.social/@ConnyDuck)

## v23.0 beta 1

### New features and other improvements

- **New preference to scale UI text**, [PR#3248](https://github.com/tuskyapp/Tusky/pull/3248) by [@nikclayton](https://mastodon.social/@nikclayton)

### Significant bug fixes

- **Save account information correctly**, [PR#3720](https://github.com/tuskyapp/Tusky/pull/3720) by [@connyduck](https://chaos.social/@ConnyDuck)
  - If you were logged in with multiple accounts it was possible to switch accounts in a way that the UI showed the new account, but database operations were happening using the old account.
- **"pull" notifications on devices running Android versions <= 11**, [PR#3649](https://github.com/tuskyapp/Tusky/pull/3649) by [@nikclayton](https://mastodon.social/@nikclayton)
  - Pull notifications (i.e., not using ntfy.sh) could silently fail on devices running Android 11 and below
- **Work around Android bug where text fields could "forget" they can copy/paste**, [PR#3707](https://github.com/tuskyapp/Tusky/pull/3707) by [@nikclayton](https://mastodon.social/@nikclayton)
- **Viewing "diffs" in edit history will not extend off screen edge**, [PR#3431](https://github.com/tuskyapp/Tusky/pull/3431) by [@nikclayton](https://mastodon.social/@nikclayton)
- **Don't crash if your server has no post edit history**, [PR#3747](https://github.com/tuskyapp/Tusky/pull/3747) by [@nikclayton](https://mastodon.social/@nikclayton)
  - Your Mastodon server might know that a post has been edited, but not know the details of those edits. Trying to view the history of those statuses no longer crashes.
- **Add a "Delete" button when editing a filter**, [PR#3553](https://github.com/tuskyapp/Tusky/pull/3553) by [@Tak](https://mastodon.gamedev.place/@Tak)
- **Show non-square emoji correctly**, [PR#3711](https://github.com/tuskyapp/Tusky/pull/3711) by [@connyduck](https://chaos.social/@ConnyDuck)

## v22.0
=======
Pachli 1.0 is a fork of [Tusky 23.0](https://github.com/tuskyapp/Tusky/releases/tag/v23.0). The changes listed here are relative to that version.
>>>>>>> ccb8ec06

### New features and other improvements

- "Load more" no more, posts load as you scroll
- Support trending links and posts
- Support more than 5 tabs at once
- Choose from a range of accessible fonts
- New media player component (more video formats supported)
- Mark lists as "exclusive". Posts from accounts on exclusive lists only appear in the list, not your home timeline
- Add "bookmarks" to a tab
- Extend the list of available languages

### Significant bug fixes

- Images don't "stick" when you zoom or swipe between them
- Keep search text when moving between search tabs
- Show the actual error message when an image upload fails
- Filters work in notifications

### Significant UI changes

- A visual refresh, new colour scheme, some new UX components
- Determine the default theme from your Android settings
- Move "Clear notifications" to a menu to make it more difficult to trigger accidentally<|MERGE_RESOLUTION|>--- conflicted
+++ resolved
@@ -2,62 +2,7 @@
 
 ## v1.0
 
-<<<<<<< HEAD
-### New features and other improvements
-
-### Significant bug fixes
-
-## v23.0
-
-### New features and other improvements
-
-- **New preference to scale UI text**, [PR#3248](https://github.com/tuskyapp/Tusky/pull/3248) by [@nikclayton](https://mastodon.social/@nikclayton)
-
-### Significant bug fixes
-
-- **Save account information correctly**, [PR#3720](https://github.com/tuskyapp/Tusky/pull/3720) by [@connyduck](https://chaos.social/@ConnyDuck)
-  - If you were logged in with multiple accounts it was possible to switch accounts in a way that the UI showed the new account, but database operations were happening using the old account.
-- **"pull" notifications on devices running Android versions <= 11**, [PR#3649](https://github.com/tuskyapp/Tusky/pull/3649) by [@nikclayton](https://mastodon.social/@nikclayton)
-  - Pull notifications (i.e., not using ntfy.sh) could silently fail on devices running Android 11 and below
-- **Work around Android bug where text fields could "forget" they can copy/paste**, [PR#3707](https://github.com/tuskyapp/Tusky/pull/3707) by [@nikclayton](https://mastodon.social/@nikclayton)
-- **Viewing "diffs" in edit history will not extend off screen edge**, [PR#3431](https://github.com/tuskyapp/Tusky/pull/3431) by [@nikclayton](https://mastodon.social/@nikclayton)
-- **Don't crash if your server has no post edit history**, [PR#3747](https://github.com/tuskyapp/Tusky/pull/3747) by [@nikclayton](https://mastodon.social/@nikclayton)
-  - Your Mastodon server might know that a post has been edited, but not know the details of those edits. Trying to view the history of those statuses no longer crashes.
-- **Add a "Delete" button when editing a filter**, [PR#3553](https://github.com/tuskyapp/Tusky/pull/3553) by [@Tak](https://mastodon.gamedev.place/@Tak)
-- **Show non-square emoji correctly**, [PR#3711](https://github.com/tuskyapp/Tusky/pull/3711) by [@connyduck](https://chaos.social/@ConnyDuck)
-- **Potential crash when editing profile fields**, [PR#3808](https://github.com/tuskyapp/Tusky/pull/3808) by [@nikclayton](https://mastodon.social/@nikclayton)
-- **Oversized context menu when editing image descriptions**, [PR#3787](https://github.com/tuskyapp/Tusky/pull/3787) by [@connyduck](https://chaos.social/@ConnyDuck)
-
-## v23.0 beta 2
-
-### Significant bug fixes
-
-- **Potential crash when editing profile fields**, [PR#3808](https://github.com/tuskyapp/Tusky/pull/3808) by [@nikclayton](https://mastodon.social/@nikclayton)
-- **Oversized context menu when editing image descriptions**, [PR#3787](https://github.com/tuskyapp/Tusky/pull/3787) by [@connyduck](https://chaos.social/@ConnyDuck)
-
-## v23.0 beta 1
-
-### New features and other improvements
-
-- **New preference to scale UI text**, [PR#3248](https://github.com/tuskyapp/Tusky/pull/3248) by [@nikclayton](https://mastodon.social/@nikclayton)
-
-### Significant bug fixes
-
-- **Save account information correctly**, [PR#3720](https://github.com/tuskyapp/Tusky/pull/3720) by [@connyduck](https://chaos.social/@ConnyDuck)
-  - If you were logged in with multiple accounts it was possible to switch accounts in a way that the UI showed the new account, but database operations were happening using the old account.
-- **"pull" notifications on devices running Android versions <= 11**, [PR#3649](https://github.com/tuskyapp/Tusky/pull/3649) by [@nikclayton](https://mastodon.social/@nikclayton)
-  - Pull notifications (i.e., not using ntfy.sh) could silently fail on devices running Android 11 and below
-- **Work around Android bug where text fields could "forget" they can copy/paste**, [PR#3707](https://github.com/tuskyapp/Tusky/pull/3707) by [@nikclayton](https://mastodon.social/@nikclayton)
-- **Viewing "diffs" in edit history will not extend off screen edge**, [PR#3431](https://github.com/tuskyapp/Tusky/pull/3431) by [@nikclayton](https://mastodon.social/@nikclayton)
-- **Don't crash if your server has no post edit history**, [PR#3747](https://github.com/tuskyapp/Tusky/pull/3747) by [@nikclayton](https://mastodon.social/@nikclayton)
-  - Your Mastodon server might know that a post has been edited, but not know the details of those edits. Trying to view the history of those statuses no longer crashes.
-- **Add a "Delete" button when editing a filter**, [PR#3553](https://github.com/tuskyapp/Tusky/pull/3553) by [@Tak](https://mastodon.gamedev.place/@Tak)
-- **Show non-square emoji correctly**, [PR#3711](https://github.com/tuskyapp/Tusky/pull/3711) by [@connyduck](https://chaos.social/@ConnyDuck)
-
-## v22.0
-=======
 Pachli 1.0 is a fork of [Tusky 23.0](https://github.com/tuskyapp/Tusky/releases/tag/v23.0). The changes listed here are relative to that version.
->>>>>>> ccb8ec06
 
 ### New features and other improvements
 
