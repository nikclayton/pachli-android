--- conflicted
+++ resolved
@@ -82,11 +82,7 @@
 
 # Tool dependencies
 betterparse = "0.4.4"
-<<<<<<< HEAD
 clikt = "4.4.0"
-=======
-clikt = "5.0.3"
->>>>>>> 2ac55102
 icu4j = "76.1"
 junit-jupiter = "5.12.0"
 kotlin-logging-jvm = "7.0.5"
